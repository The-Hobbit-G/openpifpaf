--- conflicted
+++ resolved
@@ -1,8 +1,4 @@
-<<<<<<< HEAD
-Copyright 2019-2020 by EPFL/VITA. All rights reserved.
-=======
 Copyright 2019-2020 by Sven Kreiss and contributors. All rights reserved.
->>>>>>> d01e3343
 
 This project and all its files are licensed under
 GNU AGPLv3 or later version.
